--- conflicted
+++ resolved
@@ -19,10 +19,7 @@
   - Since we keep the small proposals (\< 16 pixels width/height), our performance is especially good for small objects.
   - For other minor modifications, please check the [report](https://arxiv.org/pdf/1702.02138.pdf).
   - For COCO, we find the performance improving with more iterations (VGG16 350k/490k: 26.9, 600k/790k: 28.3, 900k/1190k: 29.5), and potentially better performance can be achieved with even more iterations. Check out [here](http://ladoga.graphics.cs.cmu.edu/xinleic/tf-faster-rcnn/coco_longer/) or ([here](http://gs11655.sp.cs.cmu.edu/xinleic/tf-faster-rcnn/coco_longer/)/[here](https://drive.google.com/open?id=0B1_fAEgxdnvJSmF3YUlZcHFqWTQ)) for the latest models.
-<<<<<<< HEAD
-=======
   - For PASCAL VOC, check out [here](https://drive.google.com/drive/folders/0B2Zdmaho7pB7dXJORFRaRmhjVFU?usp=sharing)  for the latest models.
->>>>>>> 207e19fb
 
 ### Additional Features
 Additional features not mentioned in the [report](https://arxiv.org/pdf/1702.02138.pdf) are added to make research life easier:
@@ -68,7 +65,7 @@
 
 If you find it useful, the ``data/cache`` folder created on my side is also shared [here](http://ladoga.graphics.cs.cmu.edu/xinleic/tf-faster-rcnn/cache.tgz). 
 
-### Testing (VGG16)
+### Testing
 1. Create a folder and a softlink to use the pretrained model
   ```Shell
   NET=vgg16 or res101
@@ -89,11 +86,7 @@
   
 It generally needs several GBs to test the pretrained model (4G on my side). 
 
-<<<<<<< HEAD
-### Training (VGG16)
-=======
 ### Training 
->>>>>>> 207e19fb
 1. (Optional) If you have just tested the model, first remove the link to the pretrained model
   ```Shell
   NET=vgg16 or res101
